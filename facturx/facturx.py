--- conflicted
+++ resolved
@@ -146,11 +146,7 @@
                     logger.error("Required field %s doesn't contain any value", field)
                     return False
 
-<<<<<<< HEAD
-=======
         return True
-
->>>>>>> c12878e7
     def write_pdf(self, path):
         pdfwriter = FacturXPDFWriter(self)
         with open(path, 'wb') as output_f:
