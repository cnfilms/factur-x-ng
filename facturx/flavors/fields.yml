--- conflicted
+++ resolved
@@ -98,11 +98,8 @@
     _path:
         factur-x: //rsm:SupplyChainTradeTransaction/ram:ApplicableHeaderTradeAgreement/ram:BuyerTradeParty/ram:Name
         zugferd: //rsm:SpecifiedSupplyChainTradeTransaction/ram:ApplicableSupplyChainTradeAgreement/ram:BuyerTradeParty/ram:Name
-<<<<<<< HEAD
         ubl2-0: //cac:AccountingCustomerParty/cac:Party/cac:PartyName/cbc:Name
         ubl2-1: //cac:AccountingCustomerParty/cac:Party/cac:PartyName/cbc:Name
-    _required: true
-=======
     _required: true
 buyer_country:
     _path:
@@ -113,5 +110,4 @@
     _path:
         factur-x: //rsm:SupplyChainTradeTransaction/ram:ApplicableHeaderTradeDelivery/ram:ShipToTradeParty/ram:PostalTradeAddress/ram:CountryID
         zugferd: null
-    _required: false
->>>>>>> 14f01980
+    _required: false