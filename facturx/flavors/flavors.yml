# Mapping of different XML-flavors and levels.
# Previously in main file.
---
factur-x:
  xmp_schema: Factur-X_extension_schema.xmp
  xmp_filename: factur-x.xml
  levels:
    minimum:
      schema: FACTUR-X_BASIC-WL.xsd
      xmp_str: MINIMUM
      xml: minimum.xml
    basicwl:
      schema: FACTUR-X_BASIC-WL.xsd
      xmp_str: BASIC WL
      xml: basicwl.xml
    basic:
      schema: FACTUR-X_EN16931.xsd
      xmp_str: BASIC
      xml: basic.xml
    en16931:
      schema: FACTUR-X_EN16931.xsd
      xmp_str: EN 16931
      xml: en16931.xml
  standards:
    country: true
    currency: true
zugferd:
  xmp_schema: ZUGFeRD_extension_schema.xmp
  xmp_filename: ZUGFeRD-invoice.xml
  levels:
    basic:
      schema: ZUGFeRD1p0.xsd
      xmp_str: BASIC
      xml: basic.xml
    comfort:
      schema: ZUGFeRD1p0.xsd
      xmp_str: COMFORT
      xml: comfort.xml
<<<<<<< HEAD
ubl2-0:
  xmp_schema: UBL2-0_extension_schema.xmp
  xmp_filename: null
  levels:
    '2.0':
      schema: maindoc/UBL-Invoice-2.0.xsd
      xmp_str: INVOICE-2.0
      xml: UBL-Invoice-2.0-Example.xml
  standards:
  country: false
  currency: false
ubl2-1:
  xmp_schema: UBL2-1_extension_schema.xmp
  xmp_filename: null
  levels:
    '2.1':
      schema: maindoc/UBL-Invoice-2.1.xsd
      xmp_str: INVOICE-2.1
      xml: UBL-Invoice-2.1-Example.xml
  standards:
  country: false
  currency: false
=======
  standards:
    country: false
    currency: true
>>>>>>> 14f01980
other-standard:
  xmp_filename: something.xml<|MERGE_RESOLUTION|>--- conflicted
+++ resolved
@@ -36,7 +36,9 @@
       schema: ZUGFeRD1p0.xsd
       xmp_str: COMFORT
       xml: comfort.xml
-<<<<<<< HEAD
+  standards:
+    country: false
+    currency: true
 ubl2-0:
   xmp_schema: UBL2-0_extension_schema.xmp
   xmp_filename: null
@@ -59,10 +61,5 @@
   standards:
   country: false
   currency: false
-=======
-  standards:
-    country: false
-    currency: true
->>>>>>> 14f01980
 other-standard:
   xmp_filename: something.xml